--- conflicted
+++ resolved
@@ -46,8 +46,7 @@
             device = rm.open_resource(resource)
             idn = device.query('*IDN?')
             parts = idn.split(',')
-            resource_info = {'Manufacturer': parts[0], 'Model': parts[1],
-                             'Serial Number': parts[2]}
+            resource_info = {'Manufacturer': parts[0], 'Model': parts[1], 'Serial Number': parts[2]}
             busy_resources[resource] = resource_info
             return resource_info
         else:
@@ -110,9 +109,8 @@
 
         Args:
             resource (str): Resource name of the instrument or product ID.
-                            If not specified, first connected device returned
-                            by visa. ResourceManager's list_resources method
-                            is used.
+                            If not specified, first connected device returned by visa.
+                            ResourceManager's list_resources method is used.
         """
         # Initialize visa resource manager
         self._resource_manager = vi.ResourceManager()
@@ -144,8 +142,7 @@
                 # product ids
                 if not ((vendor_id != tektronix_vendor_id) or (product_id not in tektronix_product_ids)):
                     try:
-                        self._instrument = self._resource_manager.open_resource(
-                            resource)
+                        self._instrument = self._resource_manager.open_resource(resource)
                         self.product_id = product_id
                         break
                     except vi.errors.VisaIOError:
@@ -191,8 +188,7 @@
                          'Serial Number': parts[2]}
         busy_resources[connected_resource] = resource_info
 
-        # Clear device to prevent "Query INTERRUPTED" errors if the device
-        # was unplugged before
+        # Clear device to prevent "Query INTERRUPTED" errors if the device was unplugged before
         self._clear()
 
         # Set query_delay to 0.2 seconds to transmit data securely.
@@ -200,33 +196,27 @@
         self.visa_query_delay = 0.2
         self.visa_timeout = 10
 
-        self.channels = [Channel(self, 1),
-                         Channel(self, 2)]
+        self.channels = [Channel(self, 1), Channel(self, 2)]
 
         self._enable_header_in_response = False
-
-        # To transfer waveforms from the instrument to an external controller,
-        # follow these steps:
+        # To transfer waveforms from the instrument to an external controller, follow these steps:
         #    1. Use the DATa:SOUrce command to select the waveform source.
         #    2. Use the DATa:ENCdg command to specify the waveform data format.
-        #    3. Use the DATa:WIDth command to specify the number of bytes per
-        #       data point.
-        #    4. Use the DATa:STARt and DATa:STOP commands to specify the part
-        #       of the waveform that you want to transfer.
+        #    3. Use the DATa:WIDth command to specify the number of bytes per data point.
+        #    4. Use the DATa:STARt and DATa:STOP commands to specify the part of the waveform that you want to transfer.
         #    5. ...
         self._waveform_encoding = 'binary'
         self._binary_data_format = 'signed'
         self._data_width = 1
-        # Setting DATa:STARt to 1 and DATa:STOP to 2500 always sends the
-        # entire waveform, regardless of the acquisition mode.
+        # Setting DATa:STARt to 1 and DATa:STOP to 2500 always sends the entire waveform,
+        # regardless of the acquisition mode.
         self._data_start = 1
         self._data_stop = self.record_length
 
     # https://stackoverflow.com/questions/20766813/how-to-convert-signed-to-unsigned-integer-in-python
     @staticmethod
     def _unsigned_to_signed(n, byte_count):
-        return int.from_bytes(n.to_bytes(byte_count, 'little', signed=False),
-                              'little', signed=True)
+        return int.from_bytes(n.to_bytes(byte_count, 'little', signed=False), 'little', signed=True)
 
     def init_options(self):
         self.horizontal_views = Bidict({"main": "MAIN", "window": "WINDOW",
@@ -298,11 +288,9 @@
 
     def _clear(self):
         """
-        Clears the status byte and standard event status register and the event
-        queue.
-
-        Command only, no query form. The *CLS command clears the following
-        instrument status data structures:
+        Clears the status byte and standard event status register and the event queue.
+
+        Command only, no query form. The *CLS command clears the following instrument status data structures:
         • The Event Queue
         • The Standard Event Status Register (SESR)
         • The Status Byte Register (except the MAV bit)
@@ -378,6 +366,18 @@
         self._instrument.write(message)
         self._err_check()
 
+    def single(self):
+        """Arm for single shot acquisition."""
+        self.write('ACQuire:STOPAfter SEQuence')
+
+    def continuous(self):
+        """Arm for continuous data acquisition."""
+        self.write('ACQuire:STOPAfter RUNSTop')
+
+    def stop(self):
+        """Stop acquisition."""
+        self.write('ACQuire:STATE STOP')
+
     def reset(self):
         """Reset the instrument to standard settings.
 
@@ -389,89 +389,26 @@
         self.channels[0].attenuation = 1
         self.channels[1].attenuation = 1
 
-    def stop(self):
-        """Stop acquisition."""
-        self.write('ACQuire:STATE STOP')
-
     def run(self):
         """
         Start data acquisition.
 
-        If the last acquisition was a single acquisition sequence, a new single
-        sequence acquisition is started. If the last acquisition was continuous,
-        a new continuous acquisition is started.
-        If run is issued in the middle of completing a single sequence
-        acquisition (for example, averaging or enveloping), the acquisition
-        sequence is restarted, and any accumulated data is discarded. Also,
-        the instrument resets the number of acquisitions. If run
-        is issued while in continuous mode, acquisition continues.
+        When State is set to ON or RUN, a new acquisition is started. If the last acquisition was a single acquisition
+        sequence, a new single sequence acquisition is started. If the last acquisition was continuous, a new continuous
+        acquisition is started.
+        If RUN is issued in the middle of completing a single sequence acquisition
+        (for example, averaging or enveloping), the acquisition sequence is restarted,
+        and any accumulated data is discarded. Also, the instrument resets the number of acquisitions.
+        If the RUN argument is issued while in continuous mode, acquisition continues.
         """
         self.write('ACQuire:STATE RUN')
 
-    @property
-    def is_running(self):
-        """Returns whether the oscilloscope is currently acquiring waveforms."""
-        value = self.query_int("ACQuire:STATE?")
-        if value == 0:
-            return False
-        else:
-            return True
-
-    @property
-    def _acquisition_stop_after(self):
-        """
-        Get the acquisition stop after variable to stop taking
-        acquisitions for edge trigger type.
-
-        Returns:
-            str: Tells the oscilloscope when to stop taking acquisitions for
-                 edge trigger type.
-
-            'run_stop' specifies that the run and stop state should be
-              determined by the user pressing the front-panel RUN/STOP button.
-            'sequence' stops after the oscilloscope has acquired enough
-             waveforms to satisfy the conditions of the 'acquisition_mode'.
-        """
-        value = self.query("ACQuire:STOPAfter?")
-        return self.acquisition_stop_afters.inverse[value]
-
-    @_acquisition_stop_after.setter
-    def _acquisition_stop_after(self, value):
-        """
-        Set the acquisition stop after variable to stop taking
-        acquisitions for edge trigger type.
-
-        'run_stop' specifies that the run and stop state should
-        be determined by the user pressing the front-panel
-        RUN/STOP button.
-
-        'sequence' stops after the oscilloscope has acquired
-        enough waveforms to satisfy the conditions of the
-        'acquisition_mode'.
-
-        Args:
-            value (str): Tells the oscilloscope when to stop taking
-                         acquisitions for edge trigger type.
-
-
-        """
-        self.write(f"ACQuire:STOPAfter {self.acquisition_stop_afters[value]}")
-
-    def single(self):
-        """Arm for single shot acquisition."""
-        self._acquisition_stop_after = "sequence"
-
-    def continuous(self):
-        """Arm for continuous data acquisition."""
-        self._acquisition_stop_after = "run_stop"
-
     def autoset(self):
         """
-        Causes the instrument to adjust its vertical, horizontal, and trigger
-        controls to display a stable waveform. This command is equivalent to
-        pushing the front-panel AUTOSET button. For a detailed description of
-        the autoset function, refer to the user manual for your instrument.
-        Command only, no query form.
+        Causes the instrument to adjust its vertical, horizontal, and trigger controls to display a stable waveform.
+        This command is equivalent to pushing the front-panel AUTOSET button. For a detailed description of the Autoset
+        function, refer to the user manual for your instrument. Command only, no query form.
+
         """
         self.write('AUTOSet EXECute')
 
@@ -479,29 +416,24 @@
         """
         Get the measured signal.
 
-        To transfer waveforms from the instrument to an external controller,
-        follow these steps:
+        To transfer waveforms from the instrument to an external controller, follow these steps:
         (Step 2-4 already done in the init function)
             1. Use the DATa:SOUrce command to select the waveform source.
             2. Use the DATa:ENCdg command to specify the waveform data format.
-            3. Use the DATa:WIDth command to specify the number of bytes per
-               data point.
-            4. Use the DATa:STARt and DATa:STOP commands to specify the part of
-               the waveform that you want to transfer.
+            3. Use the DATa:WIDth command to specify the number of bytes per data point.
+            4. Use the DATa:STARt and DATa:STOP commands to specify the part of the waveform that you want to transfer.
             5. Use the WFMPre? command to transfer waveform preamble information.
             6. Use the CURVe command to transfer waveform data.
 
         Args:
-            source: Source for the waveform data ('data_source').
-                    If set to None the current selected 'data_source'
-                    is retrieved as signal source.
+            source: Source for the waveform data ('CH1', 'CH2', 'MATH', 'REF1', 'REF2').
+                    If set to None the current selected waveform_source is retrieved as signal source.
         """
         if source:
             self.data_source = source
 
-        # This command is equivalent to sending both 'WFMOutpre?' and 'CURVe?',
-        # with the additional provision that the response to WAVFrm? is
-        # guaranteed to provide a synchronized preamble and curve.
+        # This command is equivalent to sending both 'WFMOutpre?' and 'CURVe?', with the additional provision that the
+        # response to WAVFrm? is guaranteed to provide a synchronized preamble and curve.
 
         self._enable_header_in_response = True
         self._instrument.write('WAVFrm?')
@@ -510,12 +442,10 @@
 
         # Separate 'WFMOutpre?' and 'CURVe?' command
         # 'CURVe?' response format: #<x><yyy><data><newline>,
-        # where: <x> is the number of y bytes. For example, if <yyy>=500,
-        # then <x>=3.
+        # where: <x> is the number of y bytes. For example, if <yyy>=500, then <x>=3.
         curve_start_index = data.find(b'#')
         number_of_bytes = int(chr(data[curve_start_index + 1]))
-        curve_length = int(data[
-                           curve_start_index + 2: curve_start_index + 2 + number_of_bytes])
+        curve_length = int(data[curve_start_index + 2: curve_start_index + 2 + number_of_bytes])
         curve_data_start_index = curve_start_index + 2 + number_of_bytes
 
         header = data[:curve_start_index].decode().split(';')
@@ -531,8 +461,7 @@
             raise RuntimeError('Error while getting XINCR, XZERO or XOFF')
         x_increment = float(x_increment.split(' ')[1])
         x_zero = float(x_zero.split(' ')[1])
-        x_values = [x_zero + index * x_increment for index in
-                    range(curve_length)]
+        x_values = [x_zero + index * x_increment for index in range(curve_length)]
 
         y_increment = next((s for s in header if 'YMULT' in s), None)
         y_zero = next((s for s in header if 'YZERO' in s), None)
@@ -542,27 +471,24 @@
         y_increment = float(y_increment.split(' ')[1])
         y_zero = float(y_zero.split(' ')[1])
         y_off = float(y_off.split(' ')[1])
-        y_values = [((y_point - y_off) * y_increment) + y_zero for y_point in
-                    y_values]
+        y_values = [((y_point - y_off) * y_increment) + y_zero for y_point in y_values]
+
         return x_values, y_values
 
     @property
     def _enable_header_in_response(self):
         """
-        Queries the Response Header Enable State that causes the to either
-        include or omit headers on query responses. This command does not
-        affect IEEE Std 488.2-1987 Common Commands
-        (those starting with an asterisk); they never return headers.
-
-        If header is on, the instrument returns command headers as part of the
-        query and formats the query response as a valid set command.
-        When header is off, the instrument sends back only the values in the
-        response. This format can make it easier to parse and extract the
-        information from the response.
-
-        Returns:
-            bool: True, if the response header is enabled, false if the
-                  response header is disabled.
+        Queries the Response Header Enable State that causes the to either include or omit headers on query
+        responses. This command does not affect IEEE Std 488.2-1987 Common Commands (those starting with an asterisk);
+        they never return headers.
+
+        If header is on, the instrument returns command headers as part of the query and formats the query response as
+        a valid set command.
+        When header is off, the instrument sends back only the values in the response. This format can make it easier to
+        parse and extract the information from the response.
+
+        Returns:
+            bool: True, if the response header is enabled, false if the response header is disabled.
         """
         if "1" in self.query('HEADer?'):
             return True
@@ -572,16 +498,14 @@
     @_enable_header_in_response.setter
     def _enable_header_in_response(self, state):
         """
-        Sets the Response Header Enable State that causes the to either
-        include or omit headers on query responses. This command does not
-        affect IEEE Std 488.2-1987 Common Commands
-        (those starting with an asterisk); they never return headers.
-
-        If header is on, the instrument returns command headers as part of the
-        query and formats the query response as a valid set command.
-        When header is off, the instrument sends back only the values in the
-        response. This format can make it easier to parse and extract the
-        information from the response.
+        Sets the Response Header Enable State that causes the to either include or omit headers on query
+        responses. This command does not affect IEEE Std 488.2-1987 Common Commands (those starting with an asterisk);
+        they never return headers.
+
+        If header is on, the instrument returns command headers as part of the query and formats the query response as
+        a valid set command.
+        When header is off, the instrument sends back only the values in the response. This format can make it easier to
+        parse and extract the information from the response.
 
         Args:
             state (bool): True, to enable the response header, false to disable
@@ -598,16 +522,12 @@
         Queries the type of encoding for outgoing waveform.
 
         Returns:
-            str: The type of encoding for outgoing waveforms
-                 ('ascii', 'binary').
-
-                'ascii' specifies that the outgoing data is to be in ASCII
-                format.
-
-                'binary' specifies that outgoing data is to be in a binary
-                format whose further specification is determined by
-                'WFMOutpre:BYT_Nr', 'WFMOutpre:BIT_Nr',
-                'WFMOutpre:BN_Fmt' and 'WFMInpre:FILTERFreq'.
+            str: The type of encoding for outgoing waveforms ('ascii', 'binary').
+
+                'ascii' specifies that the outgoing data is to be in ASCII format.
+
+            'binary' specifies that outgoing data is to be in a binary format whose further specification is
+            determined by 'WFMOutpre:BYT_Nr', 'WFMOutpre:BIT_Nr', 'WFMOutpre:BN_Fmt' and 'WFMInpre:FILTERFreq'.
         """
         encoding = self.query(f'{self.wfm_str}:ENCdg?')
         return self.waveform_encodes.inverse[encoding]
@@ -618,38 +538,31 @@
          Sets the type of encoding for outgoing waveform.
 
          Args:
-             encoding(str): The type of encoding for outgoing waveforms
-                            ('ascii', 'binary').
-
-                'ascii' specifies that the outgoing data is to be in ASCII
-                format.
-
-                'binary' specifies that outgoing data is to be in a binary
-                format whose further specification is determined by
-                'WFMOutpre:BYT_Nr', 'WFMOutpre:BIT_Nr',
-                'WFMOutpre:BN_Fmt' and 'WFMInpre:FILTERFreq'.
+             encoding(str): The type of encoding for outgoing waveforms ('ascii', 'binary').
+
+                'ascii' specifies that the outgoing data is to be in ASCII format.
+
+                'binary' specifies that outgoing data is to be in a binary format whose further specification is
+                determined by 'WFMOutpre:BYT_Nr', 'WFMOutpre:BIT_Nr', 'WFMOutpre:BN_Fmt' and 'WFMInpre:FILTERFreq'.
          """
         self.write(f'{self.wfm_str}:ENCdg {self.waveform_encodes[encoding]}')
 
     @property
     def _data_start(self):
         """
-        Queries the starting data point for incoming or outgoing waveform 
-        transfer. This command lets you transfer partial waveforms to and from 
-        the instrument.
-
-        Returns:
-            int: The first data point that will be transferred, which ranges 
-                 from 1 to the record length
+        Queries the starting data point for incoming or outgoing waveform transfer.
+        This command lets you transfer partial waveforms to and from the instrument.
+
+        Returns:
+            int: The first data point that will be transferred, which ranges from 1 to the record length
         """
         return self.query_int('DATa:STARt?')
 
     @_data_start.setter
     def _data_start(self, data_start):
         """
-         Sets the starting data point for incoming or outgoing waveform
-         transfer. This command lets you transfer partial waveforms to and 
-         from the instrument.
+         Sets  the starting data point for incoming or outgoing waveform transfer.
+         This command lets you transfer partial waveforms to and from the instrument.
 
          Args:
              data_start (int): The first data point that will be transferred,
@@ -666,15 +579,14 @@
         Changes to the record length value are not automatically reflected in
         the _data_stop value. As record length is varied, the _data_stop value
         must be explicitly changed to ensure the entire record is transmitted.
-        In other words, curve results will not automatically and correctly 
+        In other words, curve results will not automatically and correctly
         reflect increases in record length if the distance from _data_start
         to _data_stop stays smaller than the increased record length.
-        When using the CURVe command, the instrument stops reading data when 
+        When using the CURVe command, the instrument stops reading data when
         there is no more data to read.
 
         Returns:
-            int: The last data point that will be transferred, which ranges 
-                 from 1 to the record length.
+            int: The last data point that will be transferred, which ranges from 1 to the record length.
         """
         return self.query_int('DATa:STOP?')
 
@@ -697,22 +609,20 @@
         This format is useful for 'average' waveforms ('acquisition_modes').
 
         Args:
-            nr1 (int): The last data point that will be transferred, which 
-                       ranges from 1 to the record length.
+            nr1 (int): The last data point that will be transferred, which ranges from 1 to the record length.
         """
         self.write(f'DATa:STOP {nr1}')
 
     @property
     def _data_width(self):
         """
-        Queries the number of bytes per data point in the waveform transferred 
-        using the CURVe command.
-
-        Changes to the record length value are not automatically reflected in 
+        Queries the number of bytes per data point in the waveform transferred using the CURVe command.
+
+        Changes to the record length value are not automatically reflected in
         the _data_stop value. As record length is varied, the _data_stop value
         must be explicitly changed to ensure the entire record is
-        transmitted. In other words, curve results will not automatically 
-        and correctly reflect increases in record length if the distance 
+        transmitted. In other words, curve results will not automatically
+        and correctly reflect increases in record length if the distance
         from _data_start to _data_stop stays smaller than the increased record
         length.
 
@@ -724,13 +634,12 @@
     @_data_width.setter
     def _data_width(self, width):
         """
-        Queries the number of bytes per data point in the waveform transferred 
-        using the CURVe command.
-
-        Changes to the record length value are not automatically reflected in 
+        Queries the number of bytes per data point in the waveform transferred using the CURVe command.
+
+        Changes to the record length value are not automatically reflected in
         the _data_stop value. As record length is varied, the _data_stop value
-        must be explicitly changed to ensure the entire record is transmitted. 
-        In other words, curve results will not automatically and correctly 
+        must be explicitly changed to ensure the entire record is transmitted.
+        In other words, curve results will not automatically and correctly
         reflect increases in record length if the distance from _data_start to
         _data_stop stays smaller than the increased record length.
 
@@ -742,28 +651,24 @@
     @property
     def _binary_data_format(self):
         """
-        Returns the format of binary data for outgoing waveforms specified by 
-        the _data_source. Changing the value of WFMOutpre:BN_Fmt
-        also changes the value of DATa:ENCdg.
-
-        Returns:
-            format (str): The format of binary data for outgoing waveforms
-                          ('signed', 'unsigned').
-        """
-
-        data_format = self.query('WFMPre:BN_Fmt?')
+        Returns the format of binary data for outgoing waveforms specified by
+        the _data_source. Changing the value of WFMOutpre:BN_Fmt also changes the value of DATa:ENCdg.
+
+        Returns:
+            format (str): The format of binary data for outgoing waveforms ('signed', 'unsigned').
+        """
+
+        data_format = self.query(f'{self.wfm_str}:BN_Fmt?')
         return self.binary_formats.inverse[data_format]
 
     @_binary_data_format.setter
     def _binary_data_format(self, data_format):
         """
         Sets the format of binary data for outgoing waveforms specified by the
-        _data_source. Changing the value of WFMOutpre:BN_Fmt also
-        changes the value of DATa:ENCdg.
-
-        Args:
-            data_format (str): The format of binary data for outgoing
-                               waveforms ('signed', 'unsigned').
+        _data_source. Changing the value of WFMOutpre:BN_Fmt also changes the value of DATa:ENCdg.
+
+        Args:
+            data_format (str): The format of binary data for outgoing waveforms ('signed', 'unsigned').
         """
         self.write(f'{self.wfm_str}:BN_Fmt {self.binary_formats[data_format]}')
 
@@ -774,7 +679,7 @@
 
         Returns:
             str: The IDN in the following format: TEKTRONIX,<model number>,
-                 CF:91.1CT FV:v<instrument firmware version number> 
+                 CF:91.1CT FV:v<instrument firmware version number>
                  TBS 1XXXC:v<module firmware version number>
         """
         return self.query('*IDN?')
@@ -852,14 +757,12 @@
     def acquisition_mode(self):
         """
         Queries the acquisition mode of the instrument for all live waveforms.
-        Waveforms are the displayed data point values taken from acquisition
-        intervals. Each acquisition interval represents a time duration set
-        by the horizontal scale (time per division). The instrument sampling
-        system always samples at the maximum rate,
+        Waveforms are the displayed data point values taken from acquisition intervals.
+        Each acquisition interval represents a time duration set by the horizontal scale (time per division).
+        The instrument sampling system always samples at the maximum rate,
         so the acquisition interval may include more than one sample.
-        The acquisition mode, which you set using this property,
-        determines how the final value of the acquisition interval is generated
-        from the many data samples.
+        The acquisition mode, which you set using this property, determines how the final value of the
+        acquisition interval is generated from the many data samples.
 
 
         Returns:
@@ -867,34 +770,27 @@
                  ('sample', 'peak_detect', 'hi_res', 'average').
                  Depends on the device
 
-                'sample' specifies that the displayed data point value is the
-                first sampled value that was taken during the acquisition
-                interval. The waveform data has 8 bits of precision in all
-                acquisition modes. You can request 16 bit data with a CURVe?
-                query, but the lower-order 8 bits of data will be zero.
+                'sample' specifies that the displayed data point value is the first sampled value that was taken
+                during the acquisition interval. The waveform data has 8 bits of precision in all acquisition modes.
+                You can request 16 bit data with a CURVe? query, but the lower-order 8 bits of data will be zero.
                 'sample' is the default mode.
 
-                'peak_detect' specifies the display of the high-low range of the
-                samples taken from a single waveform acquisition. The instrument
-                displays the high-low range as a vertical column that extends
-                from the highest to the lowest value sampled during the
-                acquisition interval.
-                'peak_detect' mode can reveal the presence of aliasing or
-                narrow spikes.
+                'peak_detect' specifies the display of the high-low range of the samples taken from a single
+                waveform acquisition.
+                The instrument displays the high-low range as a vertical column that extends from the highest to the
+                lowest value sampled during the acquisition interval.
+                'peak_detect' mode can reveal the presence of aliasing or narrow spikes.
 
                 'hi_res' specifies Hi Res mode where the displayed data point value is the average of all the samples taken
                 during the acquisition interval. This is a form of averaging, where the average comes from a single
                 waveform acquisition. The number of samples taken during the acquisition interval determines the number
                 of data values that compose the average.
 
-                'average' specifies averaging mode, in which the resulting
-                waveform shows an average of SAMple data points from several
-                separate waveform acquisitions. The instrument processes the
-                number of waveforms you specify into the acquired waveform,
-                creating a running exponential average of the input signal.
-                The number of waveform acquisitions that go into making up the
-                average waveform is set or queried using the ACQuire:NUMAVg
-                command.
+                'average' specifies averaging mode, in which the resulting waveform shows an average of SAMple data points
+                from several separate waveform acquisitions. The instrument processes the number of waveforms you
+                specify into the acquired waveform, creating a running exponential average of the input signal.
+                The number of waveform acquisitions that go into making up the average waveform is set or queried using
+                the ACQuire:NUMAVg command.
         """
         mode = self.query('ACQuire:MODe?')
         return self.acquisition_modes.inverse[mode]
@@ -975,15 +871,13 @@
         Returns:
             str: The current data source ('CH1', 'CH2', 'MATH', 'REF1', 'REF2').
 
-                CH1– CH2 specifies which analog channel data will be transferred
-                from the instrument to the controller, channels 1 through 2.
-
-                MATH specifies that the math waveform data will be 
-                transferred from the instrument to the controller.
-
-                REF1–REF2 specifies which reference waveform data will be 
-                transferred from the instrument to the controller, waveforms, 
-                1 or 2.
+                CH1– CH2 specifies which analog channel data will be transferred from the instrument to the controller,
+                channels 1 through 2.
+
+                MATH specifies that the math waveform data will be transferred from the instrument to the controller.
+
+                REF1–REF2 specifies which reference waveform data will be transferred from the instrument to the
+                controller, waveforms, 1 or 2.
         """
         return self.query('DATa:SOUrce?').split(' ')[1]
 
@@ -996,14 +890,12 @@
         Args:
             source (str): The current data source ('CH1', 'CH2', 'MATH', 'REF1', 'REF2').
 
-                CH1– CH2 specifies which analog channel data will be transferred
-                from the instrument to the controller, channels 1 through 2.
-
-                MATH specifies that the math waveform data will be transferred
-                from the instrument to the controller.
-
-                REF1–REF2 specifies which reference waveform data will be
-                transferred from the instrument to the
+                CH1– CH2 specifies which analog channel data will be transferred from the instrument to the controller,
+                channels 1 through 2.
+
+                MATH specifies that the math waveform data will be transferred from the instrument to the controller.
+
+                REF1–REF2 specifies which reference waveform data will be transferred from the instrument to the
                 controller, waveforms, 1 or 2.
         """
         self.write(f"DAta:SOUrce {self.data_sources[source]}")
@@ -1047,14 +939,10 @@
         Increment of the time vector. This value corresponds to the sampling interval.
 
         Returns:
-            float: The horizontal point spacing in units of WFMOutpre:XUNit for
-                   the waveform specified by the DATa:SOUrce command.
-        """
-<<<<<<< HEAD
-        return float(self.query('WFMOutpre:XINcr?'))
-=======
+            float: The horizontal point spacing in units of WFMOutpre:XUNit for the waveform specified by the
+                   DATa:SOUrce command.
+        """
         return self.query_float(f'{self.wfm_str}:XINcr?')
->>>>>>> 6b975e74
 
     @property
     def x_unit(self):
@@ -1069,14 +957,12 @@
     @property
     def x_offset(self):
         """
-        The time coordinate of the first point in the outgoing waveform. This
-        value is in units of WFMOutpre:XUNit?. The query command will time
-        out and an error will be generated if the waveform specified by
-        DATa:SOUrce is not turned on.
-
-        Returns:
-            float: The time coordinate of the first point in the outgoing
-                   waveform.
+        The time coordinate of the first point in the outgoing waveform. This value is in units of WFMOutpre:XUNit?.
+        The query command will time out and an error will be generated if the waveform specified by DATa:SOUrce
+        is not turned on.
+
+        Returns:
+            float: The time coordinate of the first point in the outgoing waveform.
         """
         return self.query(f'{self.wfm_str}:XZEro?')
 
@@ -1117,77 +1003,35 @@
         return self.query(f'{self.wfm_str}:YZEro?')
 
     @property
-    def trig_edge_source(self):
-        """
-        Queries the source for the edge trigger. This is equivalent to setting
-        the source option in the trigger menu.
-
-        Returns:
-            source (str): The trigger source ('CH1', 'CH2', 'LINE', 'AUX').
-        """
-        source = self.query(f'{self.trig_str}:EDGE:SOUrce?')
-        return self.trig_edge_sources.inverse[source]
-
-    @trig_edge_source.setter
-    def trig_edge_source(self, source):
-        """
-        Sets the source for the edge trigger. This is equivalent to setting the
-        source option in the trigger menu.
-
-        Args:
-            source (str): The trigger source ('CH1', 'CH2', 'LINE', 'AUX').
-        """
-        self.write(f'{self.trig_str}:EDGE:SOUrce {self.trig_edge_sources[source]}')
-
-    @property
-    def trig_runt_source(self):
-        """
-        Queries the source for the runt trigger. This is equivalent to setting
-        the source option in the trigger menu.
-
-        Returns:
-            source (str): The trigger source ('CH1', 'CH2').
-        """
-        if self.product_id in tektronix_200_series:
-            raise NotImplementedError("Setting not available for this device")
-        source = self.query(f'{self.trig_str}:RUNT:SOUrce?')
-        return self.trig_runt_sources.inverse[source]
-
-    @trig_runt_source.setter
-    def trig_runt_source(self, source):
-        """
-        Sets the source for the runt trigger. This is equivalent to setting the
-        source option in the trigger menu.
-
-        Args:
-            source (str): The trigger source ('CH1', 'CH2').
-        """
-        if self.product_id in tektronix_200_series:
-            raise NotImplementedError("Setting not available for this device")
-        self.write(f'{self.trig_str}:RUNT:SOUrce {self.trig_runt_sources[source]}')
-
-    @property
-    def trig_pulse_source(self):
-        """
-        Queries the source for the pulse width trigger. This is equivalent to setting
-        the source option in the trigger menu.
-
-        Returns:
-            str: The trigger source ('CH1', 'CH2', 'LINE').
-        """
-        source = self.query(f'{self.trig_str}:PULSe:SOUrce?')
-        return self.trig_pulse_sources.inverse[source]
-
-    @trig_pulse_source.setter
-    def trig_pulse_source(self, source):
-        """
-        Sets the source for the pulse width trigger. This is equivalent to
-        setting the source option in the trigger menu.
-
-        Args:
-            source (str): The trigger source ('CH1', 'CH2', 'LINE').
-        """
-        self.write(f'{self.trig_str}:PULSe:SOUrce {self.trig_pulse_sources[source]}')
+    def trig_source(self):
+        """
+        Queries the source for the edge trigger. This is equivalent to setting the source option in the trigger menu.
+
+        Returns:
+            str: The trigger source ('CH1', 'CH2', 'LINE', 'AUX').
+        """
+        if self.trig_type == 'EDGE':
+            return self.query('TRIGger:A:EDGE:SOUrce?').upper()
+        elif self.trig_pulse_class == 'RUNT':
+            return self.query('TRIGGER:A:RUNT:SOURCE?').upper()
+        else:
+            return self.query('TRIGger:A:PULse:SOUrce?').upper()
+
+    @trig_source.setter
+    def trig_source(self, trigger_source):
+        """
+        Sets the source for the edge trigger. This is equivalent to setting the Source option in the Trigger menu.
+
+        Args:
+            trigger_source (str): The trigger source ('CH1', 'CH2', 'LINE', 'AUX').
+        """
+        if self.trig_type == 'EDGE':
+            self.write('TRIGger:A:EDGE:SOUrce {}'.format(trigger_source))
+        elif self.trig_pulse_class == 'RUNT':
+            self.write('TRIGger:A:RUNT:SOUrce {}'.format(trigger_source))
+        else:
+            self.write('TRIGger:A:PULse:SOUrce {}'.format(trigger_source))
+
 
     @property
     def trig_type(self):
@@ -1208,7 +1052,7 @@
         This is equivalent to setting the Type option in the Trigger menu.
 
         Args:
-            trigger_type (str): The trigger type ('EDGE', 'PULSE').
+            trigger_type (str): The trigger type ('edge', 'pulse').
         """
         self.write(f'{self.trig_str}:TYPe {self.trig_types[trigger_type]}')
 
@@ -1223,11 +1067,23 @@
         Returns:
             str: The trigger slope ('rising', 'falling').
         """
-        slope = self.query(f'{self.trig_str}:EDGE:SLOpe?')
-        return self.trig_slopes.inverse[slope]
+        if self.trig_type == 'EDGE':
+            return self.query('TRIGger:A:EDGE:SLOpe?').upper()
+        elif self.trig_pulse_class == 'RUNT':
+            slope = self.query('TRIGger:A:RUNT:POLarity?').upper()
+            if slope == 'NEGATIVE':
+                return 'FALL'
+            else:
+                return 'RISE'
+        else:
+            slope = self.query('TRIGger:A:PULse:WIDth:POLarity?').upper()
+            if slope == 'NEGATIVE':
+                return 'FALL'
+            else:
+                return 'RISE'
 
     @trig_slope.setter
-    def trig_slope(self, slope):
+    def trig_slope(self, trig_slope):
         """
         Set the slope of the edge for the trigger.
 
@@ -1235,32 +1091,23 @@
         This is equivalent to setting the slope option in the trigger menu.
 
         Args:
-            slope (str): The trigger slope ('rising', 'falling').
-        """
-        self.write(f'{self.trig_str}:EDGE:SLOpe {self.trig_slopes[slope]}')
-
-    @property
-    def trig_runt_polarity(self):
-        if self.product_id in tektronix_200_series:
-            raise NotImplementedError("Setting not available for this device")
-        polarity = self.query(f'{self.trig_str}:RUNT:POLarity?')
-        return self.trig_polarities.inverse[polarity]
-
-    @trig_runt_polarity.setter
-    def trig_runt_polarity(self, polarity):
-        if self.product_id in tektronix_200_series:
-            raise NotImplementedError("Setting not available for this device")
-        self.write(f'{self.trig_str}:RUNT:POLarity {self.trig_polarities[polarity]}')
-
-    @property
-    def trig_pulse_polarity(self):
-        polarity = self.query(f'{self.trig_str}:PULse:WIDth:POLarity?')
-        return self.trig_polarities.inverse[polarity]
-
-    @trig_pulse_polarity.setter
-    def trig_pulse_polarity(self, polarity):
-        self.write(
-            f'{self.trig_str}:PULse:WIDth:POLarity {self.trig_polarities[polarity]}')
+            trig_slope (str): The trigger slope ('RISE', 'FALL').
+        """
+        if self.trig_type == 'EDGE':
+            if trig_slope == 'RISE' or trig_slope == 'RISe':
+                self.write('TRIGger:A:EDGE:SLOpe RISe')
+            elif trig_slope == 'FALL':
+                self.write('TRIGger:A:EDGE:SLOpe FALL')
+        elif self.trig_pulse_class == 'RUNT':
+            if trig_slope == 'RISE' or trig_slope == 'RISe':
+                self.write('TRIGger:A:RUNT:POLarity POSitive')
+            elif trig_slope == 'FALL':
+                self.write('TRIGger:A:RUNT:POLarity NEGative')
+        else:
+            if trig_slope == 'RISE' or trig_slope == 'RISe':
+                self.write('TRIGger:A:PULse:WIDth:POLarity POSitive')
+            elif trig_slope == 'FALL':
+                self.write('TRIGger:A:PULse:WIDth:POLarity NEGative')
 
     @property
     def pre_sample_time(self):
@@ -1331,13 +1178,11 @@
         Returns:
             class_ (str): The pulse trigger class ('RUNT', 'WIDTH').
 
-                RUNT triggers when a pulse crosses the first preset voltage
-                threshold but does not cross the second preset threshold before
-                recrossing the first.
-
-                WIDTH triggers when a pulse is found that has the specified
-                polarity and is either inside or outside the specified time
-                limits.
+                RUNT triggers when a pulse crosses the first preset voltage threshold but does not cross the second
+                preset threshold before recrossing the first.
+
+                WIDTH triggers when a pulse is found that has the specified polarity and is either inside or outside
+                the specified time limits.
         """
         if self.product_id in tektronix_200_series:
             raise NotImplementedError("Setting not available for this device")
@@ -1352,13 +1197,11 @@
         Args:
             class_ (str): The pulse trigger class ('RUNT', 'WIDTH').
 
-                RUNT triggers when a pulse crosses the first preset voltage
-                threshold but does not cross the second preset threshold before
-                recrossing the first.
-
-                WIDTH triggers when a pulse is found that has the specified
-                polarity and is either inside or outside the specified time
-                limits.
+                RUNT triggers when a pulse crosses the first preset voltage threshold but does not cross the second
+                preset threshold before recrossing the first.
+
+                WIDTH triggers when a pulse is found that has the specified polarity and is either inside or outside
+                the specified time limits.
         """
         if self.product_id in tektronix_200_series:
             raise NotImplementedError("Setting not available for this device")
@@ -1401,7 +1244,7 @@
         """Select the vertical unit for the FFT operations.
 
         Args:
-            fft_unit: Current FFT vertical unit ('DB or 'LINEAR').
+            fft_unit: Current FFT vertical unit ('dezibel' or 'linear').
         """
         if self.product_id in tektronix_200_series:
             raise NotImplementedError("Setting not available for this device")
@@ -1420,8 +1263,7 @@
         """Select FFT window.
 
         Args:
-            window: Window for the FFT ('hamming',
-                    'hanning' 'rectangular', 'blackman_harris').
+            window: Window for the FFT ('hamming', 'hanning' 'rectangular', 'blackman_harris').
         """
         if self.product_id in tektronix_200_series:
             raise NotImplementedError("Setting not available for this device")
@@ -1538,13 +1380,12 @@
             return [[]]
 
     @property
-    def _trig_lower_threshold(self):
+    def _trig_lvl(self):
         """
         Get the trigger level voltage for the active trigger source.
         Each channel can have an independent level.
 
-        Used in Runt trigger as the lower threshold. Used for all other trigger
-        types as the single level/threshold.
+        Used in Runt trigger as the lower threshold. Used for all other trigger types as the single level/threshold.
 
         Returns:
             float: The edge trigger voltage level.
@@ -1553,29 +1394,26 @@
             raise NotImplementedError("Setting not available for this device")
         return self.query(f'{self.osc.trig_str}:LOWerthreshold:CH{self.channel_index}?')
 
-    @_trig_lower_threshold.setter
-    def _trig_lower_threshold(self, trig_lvl):
+    @_trig_lvl.setter
+    def _trig_lvl(self, trig_lvl):
         """
         Set the trigger level voltage for the active trigger source.
         Each channel can have an independent level.
 
-        Used in Runt trigger as the lower threshold. Used for all other trigger
-        types as the single level/threshold.
+        Used in Runt trigger as the lower threshold. Used for all other trigger types as the single level/threshold.
 
         Args:
             trig_lvl (float): The edge trigger voltage level.
         """
         if self.osc.product_id in tektronix_200_series:
             raise NotImplementedError("Setting not available for this device")
-        self.write(
-            f'TRIGger:A:LOWerthreshold:CH{self.channel_index} {trig_lvl}')
+        self.write(f'TRIGger:A:LOWerthreshold:CH{self.channel_index} {trig_lvl}')
 
     @property
     def _trig_upper_threshold(self):
         """
-        Sets or queries the upper threshold for channel <x>, where x is the
-        channel number. Each channel can have an independent level. Used only
-        for runt trigger type.
+        Sets or queries the upper threshold for channel <x>, where x is the channel number.
+        Each channel can have an independent level. Used only for runt trigger type.
 
         Returns:
             float: The upper threshold voltage level.
@@ -1587,9 +1425,8 @@
     @_trig_upper_threshold.setter
     def _trig_upper_threshold(self, trig_lvl):
         """
-        Sets or queries the upper threshold for channel <x>, where x is the
-        channel number. Each channel can have an independent level. Used only
-        for runt trigger type.
+        Sets or queries the upper threshold for channel <x>, where x is the channel number.
+        Each channel can have an independent level. Used only for runt trigger type.
 
         Args:
             trig_lvl (float): The upper threshold voltage level.
@@ -1632,12 +1469,10 @@
     @property
     def enabled(self):
         """
-        Returns whether the channel is on or off but does not indicate whether
-        it is the selected waveform.
-
-        Returns:
-            bool: Returns whether the channel is on or off but does not indicate
-                  whether it is the selected waveform.
+        Returns whether the channel is on or off but does not indicate whether it is the selected waveform.
+
+        Returns:
+            bool: Returns whether the channel is on or off but does not indicate whether it is the selected waveform.
         """
         state = self.query(f'SELect:CH{self.channel_index}?')
         if state == '1':
@@ -1648,8 +1483,8 @@
     @enabled.setter
     def enabled(self, state):
         """
-        Turns the display of the channel <x> waveform on or off, where <x > is
-        the channel number. This command also resets the acquisition.
+        Turns the display of the channel <x> waveform on or off, where <x > is the channel number.
+        This command also resets the acquisition.
 
         Args:
             state (bool): The ON/OFF state of the channel.
@@ -1666,17 +1501,13 @@
 
         Returns:
             list[float]:
-                The lower and upper trigger level if the trigger mode is set to
-                "Transition mode" or the trigger level if the trigger mode is
-                set to "Edge triggering" or "Pulse Width triggering"
+                The lower and upper trigger level if the trigger mode is set to "Transition mode" or
+                the trigger level if the trigger mode is set to "Edge triggering" or "Pulse Width triggering"
         """
         if self.osc.trig_type == 'PULSE' and self.osc.trig_pulse_class == 'RUNT':
-            trig_lvl = [self._trig_lower_threshold, self._trig_upper_threshold]
+            trig_lvl = [self._trig_lvl, self._trig_upper_threshold]
         else:
-            if self.osc.product_id in tektronix_200_series:
-                trig_lvl = [self.query_float(f'{self.osc.trig_str}:LEVel?')]
-            else:
-                trig_lvl = [self.query_float(f'{self.osc.trig_str}:LEVel:CH{self.channel_index}?')]
+            trig_lvl = [self._trig_lvl]
         return trig_lvl
 
     @trig_lvl.setter
@@ -1686,18 +1517,14 @@
 
         Args:
             trig_lvl (list[float]):
-                The lower and upper trigger level if the trigger mode is set to
-                "Transition mode" or the trigger level if the trigger mode is
-                set to "Edge triggering" or "Pulse Width triggering"
+                The lower and upper trigger level if the trigger mode is set to "Transition mode" or
+                the trigger level if the trigger mode is set to "Edge triggering" or "Pulse Width triggering"
         """
         if self.osc.trig_type == 'PULSE' and self.osc.trig_pulse_class == 'RUNT':
-            self._trig_lower_threshold = min(trig_lvl)
+            self._trig_lvl = min(trig_lvl)
             self._trig_upper_threshold = max(trig_lvl)
         else:
-            if self.osc.product_id in tektronix_200_series:
-                self.write(f'{self.osc.trig_str}:LEVel {trig_lvl[0]}')
-            else:
-                self.write(f'{self.osc.trig_str}:LEVel:CH{self.channel_index} {trig_lvl[0]}')
+            self._trig_lvl = trig_lvl[0]
 
     @property
     def attenuation(self):
